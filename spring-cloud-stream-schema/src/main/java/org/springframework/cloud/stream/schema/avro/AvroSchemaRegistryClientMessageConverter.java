--- conflicted
+++ resolved
@@ -214,31 +214,12 @@
 			this.cacheManager.getCache(REFERENCE_CACHE_NAME).putIfAbsent(schema,
 					parsedSchema);
 		}
-<<<<<<< HEAD
-		else {
-			Schema.Parser parser = new Schema.Parser();
-			try {
-				String schemaContents = this.schemaRegistryClient.fetch(schemaReference);
-				schema = parser.parse(schemaContents);
-			}
-			catch (SchemaNotFoundException e) {
-				schema = extractSchemaForWriting(payload);
-				if (schema != null) {
-					SchemaRegistrationResponse schemaRegistrationResponse = this.schemaRegistryClient.register(
-							toSubject(schema), AVRO_FORMAT, schema.toString(true));
-				}
-				else {
-					throw e;
-				}
-			}
-=======
 
 		if (parsedSchema.getRegistration() == null) {
 			SchemaRegistrationResponse response = this.schemaRegistryClient.register(
 					toSubject(schema), AVRO_FORMAT, parsedSchema.getRepresentation());
 			parsedSchema.setRegistration(response);
 
->>>>>>> d78adea8
 		}
 
 		SchemaReference schemaReference = parsedSchema.getRegistration()
