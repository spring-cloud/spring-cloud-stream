--- conflicted
+++ resolved
@@ -125,7 +125,6 @@
 	@Test
 	public void testHttpEndpoint() {
 		try (ConfigurableApplicationContext context = new SpringApplicationBuilder(
-<<<<<<< HEAD
 				TestChannelBinderConfiguration.getCompleteConfiguration(
 						HttpInboundEndpoint.class)).web(WebApplicationType.SERVLET).run(
 								"--spring.cloud.stream.function.definition=upperCase",
@@ -135,17 +134,6 @@
 					"http://localhost:"
 							+ context.getEnvironment().getProperty("local.server.port"),
 					"hello");
-=======
-			TestChannelBinderConfiguration.getCompleteConfiguration(HttpInboundEndpoint.class))
-				.web(WebApplicationType.SERVLET)
-				.run("--spring.cloud.stream.function.definition=upperCase",
-						"--spring.jmx.enabled=false",
-						"--server.port=0")) {
-			TestRestTemplate restTemplate = new TestRestTemplate();
-			restTemplate.postForLocation(
-					"http://localhost:" + context.getEnvironment().getProperty("local.server.port"), "hello");
->>>>>>> 5b39e57a
-
 			OutputDestination target = context.getBean(OutputDestination.class);
 			String result = new String(target.receive(10000).getPayload());
 			System.out.println(result);
