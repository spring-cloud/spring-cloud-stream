--- conflicted
+++ resolved
@@ -403,11 +403,6 @@
 				count.incrementAndGet();
 				throw new RequeueCurrentMessageException("test retry");
 			})).isTrue();
-<<<<<<< HEAD
-			// fail("Expected exception"); // see GH-1578
-=======
-			//fail("Expected exception"); // see GH-1578
->>>>>>> 5b39e57a
 		}
 		catch (Exception e) {
 			// no op
